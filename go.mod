module github.com/HarperFast/grafana-datasource

go 1.24.6

require (
<<<<<<< HEAD
	github.com/HarperFast/sdk-go v0.0.0-20251125181512-eaaf33c04530
	github.com/grafana/grafana-plugin-sdk-go v0.281.0
=======
	github.com/HarperDB/sdk-go v0.0.0-20251008205450-5ec934a4ffe4
	github.com/grafana/grafana-plugin-sdk-go v0.283.0
>>>>>>> e4b517f1
)

// Use this for local dev changes to the Harper Go SDK; change local path for your environment
//replace github.com/HarperDB/sdk-go => /Users/wes/dev/sdk-go

require (
	github.com/BurntSushi/toml v1.5.0 // indirect
	github.com/apache/arrow-go/v18 v18.4.1 // indirect
	github.com/beorn7/perks v1.0.1 // indirect
	github.com/cenkalti/backoff/v5 v5.0.3 // indirect
	github.com/cespare/xxhash/v2 v2.3.0 // indirect
	github.com/cheekybits/genny v1.0.0 // indirect
	github.com/cpuguy83/go-md2man/v2 v2.0.7 // indirect
	github.com/fatih/color v1.16.0 // indirect
	github.com/fsnotify/fsnotify v1.4.9 // indirect
	github.com/go-logr/logr v1.4.3 // indirect
	github.com/go-logr/stdr v1.2.2 // indirect
	github.com/go-resty/resty/v2 v2.16.5 // indirect
	github.com/goccy/go-json v0.10.5 // indirect
	github.com/gogo/googleapis v1.4.1 // indirect
	github.com/gogo/protobuf v1.3.2 // indirect
	github.com/golang/protobuf v1.5.4 // indirect
	github.com/google/flatbuffers v25.2.10+incompatible // indirect
	github.com/google/go-cmp v0.7.0 // indirect
	github.com/google/uuid v1.6.0 // indirect
	github.com/grafana/otel-profiling-go v0.5.1 // indirect
	github.com/grafana/pyroscope-go/godeltaprof v0.1.9 // indirect
	github.com/grpc-ecosystem/go-grpc-middleware/providers/prometheus v1.1.0 // indirect
	github.com/grpc-ecosystem/go-grpc-middleware/v2 v2.3.3 // indirect
	github.com/grpc-ecosystem/grpc-gateway/v2 v2.27.2 // indirect
	github.com/hashicorp/go-hclog v1.6.3 // indirect
	github.com/hashicorp/go-plugin v1.7.0 // indirect
	github.com/hashicorp/yamux v0.1.2 // indirect
	github.com/jaegertracing/jaeger-idl v0.5.0 // indirect
	github.com/json-iterator/go v1.1.12 // indirect
	github.com/klauspost/compress v1.18.0 // indirect
	github.com/klauspost/cpuid/v2 v2.3.0 // indirect
	github.com/magefile/mage v1.15.0 // indirect
	github.com/mattetti/filebuffer v1.0.1 // indirect
	github.com/mattn/go-colorable v0.1.13 // indirect
	github.com/mattn/go-isatty v0.0.20 // indirect
	github.com/mattn/go-runewidth v0.0.16 // indirect
	github.com/modern-go/concurrent v0.0.0-20180306012644-bacd9c7ef1dd // indirect
	github.com/modern-go/reflect2 v1.0.2 // indirect
	github.com/munnerz/goautoneg v0.0.0-20191010083416-a7dc8b61c822 // indirect
	github.com/oklog/run v1.1.0 // indirect
	github.com/olekukonko/tablewriter v0.0.5 // indirect
	github.com/patrickmn/go-cache v2.1.0+incompatible // indirect
	github.com/pierrec/lz4/v4 v4.1.22 // indirect
	github.com/prometheus/client_golang v1.23.2 // indirect
	github.com/prometheus/client_model v0.6.2 // indirect
	github.com/prometheus/common v0.67.2 // indirect
	github.com/prometheus/procfs v0.16.1 // indirect
	github.com/rivo/uniseg v0.4.7 // indirect
	github.com/russross/blackfriday/v2 v2.1.0 // indirect
	github.com/unknwon/bra v0.0.0-20200517080246-1e3013ecaff8 // indirect
	github.com/unknwon/com v1.0.1 // indirect
	github.com/unknwon/log v0.0.0-20200308114134-929b1006e34a // indirect
	github.com/urfave/cli v1.22.17 // indirect
	github.com/zeebo/xxh3 v1.0.2 // indirect
	go.opentelemetry.io/auto/sdk v1.1.0 // indirect
	go.opentelemetry.io/contrib/instrumentation/google.golang.org/grpc/otelgrpc v0.63.0 // indirect
	go.opentelemetry.io/contrib/instrumentation/net/http/httptrace/otelhttptrace v0.63.0 // indirect
	go.opentelemetry.io/contrib/propagators/jaeger v1.38.0 // indirect
	go.opentelemetry.io/contrib/samplers/jaegerremote v0.32.0 // indirect
	go.opentelemetry.io/otel v1.38.0 // indirect
	go.opentelemetry.io/otel/exporters/otlp/otlptrace v1.38.0 // indirect
	go.opentelemetry.io/otel/exporters/otlp/otlptrace/otlptracegrpc v1.38.0 // indirect
	go.opentelemetry.io/otel/metric v1.38.0 // indirect
	go.opentelemetry.io/otel/sdk v1.38.0 // indirect
	go.opentelemetry.io/otel/trace v1.38.0 // indirect
	go.opentelemetry.io/proto/otlp v1.7.1 // indirect
	go.yaml.in/yaml/v2 v2.4.3 // indirect
	golang.org/x/exp v0.0.0-20251002181428-27f1f14c8bb9 // indirect
<<<<<<< HEAD
	golang.org/x/mod v0.29.0 // indirect
	golang.org/x/net v0.47.0 // indirect
	golang.org/x/sync v0.18.0 // indirect
	golang.org/x/sys v0.38.0 // indirect
	golang.org/x/telemetry v0.0.0-20251008203120-078029d740a8 // indirect
	golang.org/x/text v0.31.0 // indirect
	golang.org/x/tools v0.38.0 // indirect
=======
	golang.org/x/mod v0.28.0 // indirect
	golang.org/x/net v0.46.0 // indirect
	golang.org/x/sync v0.18.0 // indirect
	golang.org/x/sys v0.37.0 // indirect
	golang.org/x/telemetry v0.0.0-20250908211612-aef8a434d053 // indirect
	golang.org/x/text v0.30.0 // indirect
	golang.org/x/tools v0.37.0 // indirect
>>>>>>> e4b517f1
	golang.org/x/xerrors v0.0.0-20240903120638-7835f813f4da // indirect
	google.golang.org/genproto v0.0.0-20210630183607-d20f26d13c79 // indirect
	google.golang.org/grpc v1.76.0 // indirect
	google.golang.org/protobuf v1.36.10 // indirect
	gopkg.in/fsnotify/fsnotify.v1 v1.4.7 // indirect
)<|MERGE_RESOLUTION|>--- conflicted
+++ resolved
@@ -3,13 +3,8 @@
 go 1.24.6
 
 require (
-<<<<<<< HEAD
 	github.com/HarperFast/sdk-go v0.0.0-20251125181512-eaaf33c04530
 	github.com/grafana/grafana-plugin-sdk-go v0.281.0
-=======
-	github.com/HarperDB/sdk-go v0.0.0-20251008205450-5ec934a4ffe4
-	github.com/grafana/grafana-plugin-sdk-go v0.283.0
->>>>>>> e4b517f1
 )
 
 // Use this for local dev changes to the Harper Go SDK; change local path for your environment
@@ -84,7 +79,6 @@
 	go.opentelemetry.io/proto/otlp v1.7.1 // indirect
 	go.yaml.in/yaml/v2 v2.4.3 // indirect
 	golang.org/x/exp v0.0.0-20251002181428-27f1f14c8bb9 // indirect
-<<<<<<< HEAD
 	golang.org/x/mod v0.29.0 // indirect
 	golang.org/x/net v0.47.0 // indirect
 	golang.org/x/sync v0.18.0 // indirect
@@ -92,15 +86,6 @@
 	golang.org/x/telemetry v0.0.0-20251008203120-078029d740a8 // indirect
 	golang.org/x/text v0.31.0 // indirect
 	golang.org/x/tools v0.38.0 // indirect
-=======
-	golang.org/x/mod v0.28.0 // indirect
-	golang.org/x/net v0.46.0 // indirect
-	golang.org/x/sync v0.18.0 // indirect
-	golang.org/x/sys v0.37.0 // indirect
-	golang.org/x/telemetry v0.0.0-20250908211612-aef8a434d053 // indirect
-	golang.org/x/text v0.30.0 // indirect
-	golang.org/x/tools v0.37.0 // indirect
->>>>>>> e4b517f1
 	golang.org/x/xerrors v0.0.0-20240903120638-7835f813f4da // indirect
 	google.golang.org/genproto v0.0.0-20210630183607-d20f26d13c79 // indirect
 	google.golang.org/grpc v1.76.0 // indirect
